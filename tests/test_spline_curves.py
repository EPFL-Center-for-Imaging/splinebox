import math
import unittest.mock

import numpy as np
import pytest
import scipy
import splinebox.basis_functions


def test_check_control_points(non_hermite_spline_curve, coeff_gen):
    spline = non_hermite_spline_curve
    with pytest.raises(RuntimeError):
        spline._check_control_points()
    spline.control_points = coeff_gen(spline.M, spline.basis_function.support, spline.closed)
    spline._check_control_points()


def test_check_control_points_and_tangents(hermite_spline_curve, coeff_gen):
    spline = hermite_spline_curve
    with pytest.raises(RuntimeError):
        spline._check_control_points_and_tangents()
    spline.control_points = coeff_gen(spline.M, spline.basis_function.support, spline.closed)
    with pytest.raises(RuntimeError):
        spline._check_control_points_and_tangents()
    spline.tangents = coeff_gen(spline.M, spline.basis_function.support, spline.closed)
    spline._check_control_points_and_tangents()


def test_minimum_number_of_knots(basis_function):
    M = basis_function.support - 1
    with pytest.raises(RuntimeError):
        splinebox.spline_curves.Spline(M, basis_function)


def test_eval(
    spline_curve, coeff_gen, derivative, eval_positions, is_hermite_spline, not_differentiable_twice, is_interpolating
):
    support = spline_curve.basis_function.support
    half_support = support / 2
    closed = spline_curve.closed

    # Set coefficients and tangents
    spline_curve.control_points = coeff_gen(spline_curve.M, support, closed)
    if is_hermite_spline(spline_curve):
        spline_curve.tangents = coeff_gen(spline_curve.M, support, closed)

    if is_interpolating(spline_curve) and derivative == 0:
        values = spline_curve.eval(np.arange(spline_curve.M), derivative=derivative)
        expected = spline_curve.control_points
        if not closed:
            pad = math.ceil(half_support) - 1
            if pad != 0:
                expected = expected[pad:-pad]
        assert np.allclose(values, expected)

    elif derivative == 2 and not_differentiable_twice(spline_curve):
        with pytest.raises(RuntimeError):
            spline_curve.eval(eval_positions, derivative=derivative)

    else:
        spline_curve.eval(eval_positions, derivative=derivative)

    # Check that the presence of the coefficients and tangents was verified
    if is_hermite_spline(spline_curve):
        spline_curve._check_control_points_and_tangents.assert_called_once()
    else:
        spline_curve._check_control_points.assert_called_once()


def test_set_control_points(spline_curve, is_hermite_spline):
    """
    Test that you can only set coefficients and tangents of the right length.
    """
    if spline_curve.closed:
        expected = spline_curve.M
    else:
        expected = spline_curve.M + 2 * (math.ceil(spline_curve.basis_function.support / 2) - 1)

    for i in range(expected - 2, expected + 2):
        control_points = np.arange(i)
        if len(control_points) != expected:
            with pytest.raises(ValueError):
                spline_curve.control_points = control_points
            if is_hermite_spline(spline_curve):
                with pytest.raises(ValueError):
                    spline_curve.tangents = control_points
        else:
            spline_curve.control_points = control_points
            if is_hermite_spline(spline_curve):
                spline_curve.tangents = control_points


def test_spline_with_hermite_basis(hermite_basis_function, M):
    """
    Test that you cannot use a Hermite basis function for a
    normal spline.
    """
    with pytest.raises(ValueError):
        splinebox.spline_curves.Spline(M, hermite_basis_function)


def test_hermite_spline_with_normal_basis(non_hermite_basis_function, M):
    """
    Test that you can only construct a hermite spline with a hermite basis
    function.
    """
    with pytest.raises(ValueError):
        splinebox.spline_curves.HermiteSpline(M, non_hermite_basis_function)


def test_closed_splines(closed_spline_curve, derivative, coeff_gen, is_hermite_spline, not_differentiable_twice):
    M = closed_spline_curve.M
    support = closed_spline_curve.basis_function.support
    closed_spline_curve.control_points = coeff_gen(M, support, closed=True)
    if is_hermite_spline(closed_spline_curve):
        closed_spline_curve.tangents = coeff_gen(M, support, closed=True)
    if not_differentiable_twice(closed_spline_curve) and derivative == 2:
        return
    assert np.allclose(
        closed_spline_curve.eval(0, derivative=derivative),
        closed_spline_curve.eval(M, derivative=derivative),
        equal_nan=True,
    )


def test_draw():
    spline = splinebox.spline_curves.Spline(M=4, basis_function=splinebox.basis_functions.B1(), closed=True)
    spline._check_control_points = unittest.mock.MagicMock()
    spline.knots = np.array([[1, 1], [1, 2], [2, 2], [2, 1]])

    x = np.linspace(0, 3, 31)
    y = np.linspace(0, 3, 31)

    expected = np.zeros((len(x), len(y)))
    expected[11:20, 11:20] = 1
    expected[10, 10:21] = 0.5
    expected[20, 10:21] = 0.5
    expected[10:21, 10] = 0.5
    expected[10:21, 20] = 0.5

    output = spline.draw(x, y)
    assert np.allclose(output, expected)

    # Check that the presence of the coefficients was verified
    spline._check_control_points.assert_called()

    # You can only draw closed splines
    spline.closed = False
    with pytest.raises(RuntimeError):
        spline.draw(x, y)

    # You can only draw splines in 2D
    spline = splinebox.spline_curves.Spline(M=4, basis_function=splinebox.basis_functions.B1(), closed=True)
    spline.knots = np.array([[1, 1, 0.5], [1, 2, 2], [2, 2, 1], [2, 1, 0]])
    with pytest.raises(RuntimeError):
        spline.draw(x, y)


def test_is_inside():
    # The function itself is already tested via test_draw.
    # Here, we will just test that it raises the correct errors

    # Only makes sense for closed splines.
    spline = splinebox.spline_curves.Spline(M=4, basis_function=splinebox.basis_functions.B1(), closed=False)
    with pytest.raises(RuntimeError):
        spline.is_inside(0, 0)

    # Only makes sense for 2D curves
    spline.closed = True
    spline.knots = np.array([[1, 2, 3], [4, 3, 2], [6, 5, 1], [4, 7, 9]])
    with pytest.raises(RuntimeError):
        spline.is_inside(0, 0)

    # Single value input
    spline.knots = np.array([[1, 1], [1, 2], [2, 2], [2, 1]])
    assert not spline.is_inside(0, 0)
    assert spline.is_inside(1.5, 1.5)

    # x and y vectors with different shapes
    with pytest.raises(ValueError):
        spline.is_inside(np.arange(10), np.arange(15))


def test_arc_length():
    # Create circular spline with radius sqrt(2)
    M = 10
    basis_function = splinebox.basis_functions.Exponential(M)
    spline = splinebox.spline_curves.Spline(M=M, basis_function=basis_function, closed=True)
    spline._check_control_points = unittest.mock.MagicMock()
    phi = np.linspace(0, 2 * np.pi, M + 1)[:-1]
    knots = np.stack([np.cos(phi), np.sin(phi)], axis=-1)
    spline.knots = knots

    ts = np.linspace(0, M, 100)

    # Reset mock in case it was called by any of the methods befor
    spline._check_control_points.reset_mock()

    arc_lengths = [spline.arc_length(t) for t in ts]
    arc_lengths = np.array(arc_lengths)

    # Check that the presence of the coefficients was verified
    spline._check_control_points.assert_called()

    expected = np.linspace(0, 2 * np.pi, 100)
    assert np.allclose(arc_lengths, expected)

    # Check that it is working with a vector for stop
    permutation = np.random.permutation(len(ts))
    arc_lengths = spline.arc_length(ts[permutation])
    assert np.allclose(arc_lengths, expected[permutation])

    # Check that is works with vectors for start and stop
    arc_lengths = spline.arc_length(ts[permutation], np.zeros(len(ts)))
    assert np.allclose(arc_lengths, expected[permutation])


def test_arc_length_to_parameter():
    # Create circular spline with radius sqrt(2)
    M = 100
    basis_function = splinebox.basis_functions.Exponential(M)
    spline = splinebox.spline_curves.Spline(M=M, basis_function=basis_function, closed=True)
    spline._check_control_points = unittest.mock.MagicMock()
    knots = []
    for t in np.linspace(0, 2 * np.pi, M + 1)[:-1]:
        knots.append([np.cos(t), np.sin(t)])
    knots = np.array(knots)
    spline.knots = knots

    ls = np.linspace(0, 2 * np.pi, 15)
    expected = np.linspace(0, M, 15)  # ls / 2 / np.pi * M
    atol = 1e-5

    # Reset mock in case it was called by any of the methods befor
    spline._check_control_points.reset_mock()

    results = spline.arc_length_to_parameter(ls, atol=atol)

    # Check that the presence of the coefficients was verified
    spline._check_control_points.assert_called()

    assert np.allclose(results, expected, atol=1e-3, rtol=0)

    # Create a sawtooth spline
    M = 7
    basis_function = splinebox.basis_functions.B1()
    spline = splinebox.spline_curves.Spline(M=M, basis_function=basis_function, closed=False)
    spline._check_control_points = unittest.mock.MagicMock()
    spline.knots = np.array([[0, 0], [1, 1], [1, 0], [2, 1], [2, 0], [3, 1], [3, 0]])

    rising_length = np.sqrt(2)
    tooth_length = rising_length + 1
    total_length = 3 * tooth_length
    ls = np.linspace(0, total_length, 15)

    def to_param(length):
        n_tooth = length // tooth_length
        residual = length % tooth_length
        partial_tooth_param = residual / rising_length if residual < rising_length else 1 + residual - rising_length
        # there are two knots per tooth
        return n_tooth * 2 + partial_tooth_param

    expected = np.array(list(map(to_param, ls)))
    atol = 1e-4

    # Reset mock in case it was called by any of the methods befor
    spline._check_control_points.reset_mock()

    results = spline.arc_length_to_parameter(ls, atol=atol)

    # Check that the presence of the coefficients was verified
    spline._check_control_points.assert_called()

    assert np.allclose(results, expected, atol=atol)

    # Check that is works for a single value
    expected = to_param(ls[10])
    result = spline.arc_length_to_parameter(ls[10], atol=atol)
    assert np.isclose(result, expected, atol=atol)


def test_translate(initialized_spline_curve, translation_vector):
    spline = initialized_spline_curve
    spline_copy = spline.copy()
    spline_copy._check_control_points = unittest.mock.MagicMock()
    spline_copy.translate(translation_vector)
    # Check that the presence of the coefficients was verified
    spline_copy._check_control_points.assert_called()
    t = np.linspace(0, spline.M, 100) if spline.closed else np.linspace(0, spline.M - 1, 100)
    expected = spline.eval(t) + translation_vector
    assert np.allclose(spline_copy.eval(t), expected)


def test_rotate(initialized_spline_curve, rotation_matrix, is_hermite_spline):
    spline = initialized_spline_curve
    spline_copy = spline.copy()
    spline_copy._check_control_points = unittest.mock.MagicMock()
    if spline.control_points.ndim == 1:
        with pytest.raises(RuntimeError):
            spline_copy.rotate(rotation_matrix)
    else:
        spline_copy.rotate(rotation_matrix, centred=False)
        # Check that the presence of the coefficients was verified
        spline_copy._check_control_points.assert_called()
        t = np.linspace(0, spline.M, 100) if spline.closed else np.linspace(0, spline.M - 1, 100)
        vals = spline.eval(t)
        expected = (rotation_matrix @ vals.T).T
        assert np.allclose(spline_copy.eval(t), expected)

        spline_copy = spline.copy()
        spline_copy._check_control_points = unittest.mock.MagicMock()
        spline_copy.rotate(rotation_matrix, centred=True)
        # Check that the presence of the coefficients was verified
        spline_copy._check_control_points.assert_called()
        t = np.linspace(0, spline.M, 100) if spline.closed else np.linspace(0, spline.M - 1, 100)
        vals = spline.eval(t)
        centring_vector = np.mean(spline.control_points, axis=0)
        vals = vals - centring_vector
        expected = (rotation_matrix @ vals.T).T
        expected = expected + centring_vector
        assert np.allclose(spline_copy.eval(t), expected)


def test_fit(spline_curve, arc_length_parametrization, points, is_hermite_spline):
    # Bool indicating whether spline_curve is a hermite spline or not
    hermite = is_hermite_spline(spline_curve)

    if len(points) < spline_curve.M:
        # The problem is underdetermined
        with pytest.raises(RuntimeError):
            spline_curve.fit(points)
    else:
        spline_curve.fit(points)

        # Keep a copy of the result of fit
        control_points_fit = spline_curve.control_points.copy()
        if hermite:
            tangents_fit = spline_curve.tangents.copy()
            half = len(tangents_fit)

        # Calculate the parameter values for the data points
        if spline_curve.closed:
            t = np.linspace(0, spline_curve.M, len(points) + 1)[:-1]
        else:
            t = np.linspace(0, spline_curve.M - 1, len(points))

        # Add a dimension if the codomain dimensionality is 1
        if points.ndim == 1:
            points = points[:, np.newaxis]

        # Define the objective function for the minimization problem
        def difference_func(x, i):
            if hermite:
                spline_curve.control_points = x[:half]
                spline_curve.tangents = x[half:]
            else:
                spline_curve.control_points = x
            spline_vals = spline_curve.eval(t)
            loss = np.linalg.norm(points[:, i] - spline_vals)
            return loss

        # prepare the initial value for the minimization
        x0 = np.concatenate([control_points_fit, tangents_fit], axis=0) if hermite else control_points_fit

        if x0.ndim == 1:
            x0 = x0[:, np.newaxis]

        # Minimize for each codomain dimension separately
        x = []
        for i in range(x0.shape[1]):
            x.append(scipy.optimize.minimize(difference_func, x0=x0[:, i], args=(i,)).x)

        # Turn minimization result into control_points and tangents for the spline
        x = np.stack(x, axis=-1)
        if hermite:
            control_points_expected = np.squeeze(x[:half])
            tangents_expected = np.squeeze(x[half:])
        else:
            control_points_expected = np.squeeze(x)

        assert np.allclose(control_points_expected, control_points_fit)
        if hermite:
            assert np.allclose(tangents_expected, tangents_fit)


def test_knots(spline_curve, knot_gen, is_hermite_spline, request):
    if isinstance(spline_curve.basis_function, splinebox.basis_functions.B2):
        # The filter_symmetric and filter_periodic are not implemented for B2
        request.node.add_marker(pytest.mark.xfail)

    knots = knot_gen(spline_curve.M)
    pad = math.ceil(spline_curve.basis_function.support / 2) - 1
    if spline_curve.padding_function is None and not spline_curve.closed:
        knots = splinebox.spline_curves.padding_function(knots, pad)
        knots = np.squeeze(knots)
    spline_curve.knots = knots

    if is_hermite_spline(spline_curve):
        # Use finite differences as tangents
        if spline_curve.closed:
            if knots.ndim == 1:
                diff = np.diff(knots, axis=0, append=knots[0])
            else:
                diff = np.diff(knots, axis=0, append=knots[0][np.newaxis, :])
            tangents = (diff + np.roll(diff, 1)) / 2
        else:
            diff = np.diff(knots, axis=0)
            pad = math.ceil(spline_curve.basis_function.support / 2) - 1
            if diff.ndim == 1:
                diff = diff[:, np.newaxis]
            diff = np.pad(diff, ((pad + 1, pad + 1), (0, 0)), mode="constant", constant_values=(0,))
            tangents = (diff[:-1] + diff[1:]) / 2
            tangents = np.squeeze(tangents)
        spline_curve.tangents = tangents

    # This assert makes sense because the knots are not saved in
    # the spline class but are converted to coefficients which are saved.
    if spline_curve.padding_function is None and not spline_curve.closed and pad != 0:
        # We only compare the actual knots because padded knots will not
        # be the same because the of the filtering to find the control points.
        assert np.allclose(knots[pad:-pad], spline_curve.knots[pad:-pad])
    else:
        assert np.allclose(knots, spline_curve.knots)


def test_number_of_knots(spline_curve, knot_gen):
    for n_knots in (spline_curve.M - 1, spline_curve.M + 1):
        knots = knot_gen(n_knots)
        with pytest.raises(ValueError):
            spline_curve.knots = knots

    if not spline_curve.closed and spline_curve.pad > 0:
        knots = knot_gen(spline_curve.M)

        # Test with no padding function
        spline_curve.padding_function = None
        with pytest.raises(ValueError):
            spline_curve.knots = knots

        # Test with custom padding function
        spline_curve.padding_function = lambda knots, pad: knots
        with pytest.raises(ValueError):
            spline_curve.knots = knots


def test_centroid(spline_curve, coeff_gen, is_hermite_spline):
    support = spline_curve.basis_function.support
    closed = spline_curve.closed
    M = spline_curve.M

    control_points = coeff_gen(M, support, closed)
    spline_curve.control_points = control_points
    if is_hermite_spline(spline_curve):
        tangents = coeff_gen(spline_curve.M, support, closed)
        spline_curve.tangents = tangents

    expected = np.mean(control_points, axis=0)
    assert np.allclose(spline_curve._control_points_centroid(), expected)

    spline_curve._check_control_points.assert_called()


def test_scale(initialized_spline_curve, is_hermite_spline):
    spline = initialized_spline_curve
    spline_copy = spline.copy()

    factor = 1.5

    centroid = spline_copy._control_points_centroid()
    spline_copy.translate(-centroid)
    spline_copy.control_points = spline_copy.control_points * factor
    spline_copy.translate(centroid)

    if is_hermite_spline(spline_copy):
        spline_copy.tangents = spline_copy.tangents * factor

    t = np.linspace(0, spline.M, 100) if spline.closed else np.linspace(0, spline.M - 1, 100)

    # Reset mocks in case they were called by another method already
    if is_hermite_spline(spline_copy):
        spline._check_control_points_and_tangents.reset_mock()
    else:
        spline._check_control_points.reset_mock()

    spline.scale(factor)

    # Check that coefficients and tangents were checked
    if is_hermite_spline(spline_copy):
        spline._check_control_points_and_tangents.assert_called()
    else:
        spline._check_control_points.assert_called()

    assert np.allclose(spline.eval(t), spline_copy.eval(t))


def test_curvilinear_reparametrization_energy():
    M = 4
    spline = splinebox.spline_curves.Spline(M, splinebox.B1())

    spline.knots = np.array([[1, 0], [2, 0], [3, 0], [4, 0]])

    # Because of the spacing of the knots the derivative should be constant so we can just compute one value in the middle of the spline.
    derivative_val = spline.eval((spline.M - 1) / 2, derivative=1)

    # To compute the expected value we exploit the constant derivative.
    # We can replace the integration in the definition of the curvilinear reparametrization energy with a multiplication because the derivative is constant.
    length = spline.arc_length()
    c = (length / spline.M) ** 2
    e_curv = (np.linalg.norm(derivative_val) ** 2 - c) ** 2
    expected_val = e_curv * (spline.M - 1) / length**4

    val = spline.curvilinear_reparametrization_energy()

    assert np.isclose(val, expected_val)


def test_curvilinear_reparametrization_energy_translation(initialized_spline_curve, translation_vector):
    """
    Test if the curvilinear reparametrization energy is invariant to translation.
    """
    spline = initialized_spline_curve
    expected = spline.curvilinear_reparametrization_energy()
    spline.translate(translation_vector)
    val = spline.curvilinear_reparametrization_energy()
    assert np.isclose(val, expected)


def test_curvilinear_reparametrization_energy_scale_invariance(initialized_spline_curve):
    """
    The curvilinear reparametrization energy should not change when the entire spline is scaled.
    """
    spline = initialized_spline_curve
    expected = spline.curvilinear_reparametrization_energy()
    spline.scale(0.1)
    val = spline.curvilinear_reparametrization_energy()
    assert np.isclose(val, expected)


def test_curvature():
    # Create a circular spline
    M = 4
    spline = splinebox.spline_curves.Spline(M=M, basis_function=splinebox.basis_functions.Exponential(M), closed=True)
    t = np.linspace(0, M, 100)
    for r in (1, 1.5, 2):
        # 2D
        spline.knots = np.array([[0, r], [r, 0], [0, -r], [-r, 0]])
        curvature = spline.curvature(t)
        assert np.allclose(curvature, 1 / r)

        # If we reverse the direction, the curvature should change sign
        spline.knots = np.array([[0, r], [-r, 0], [0, -r], [r, 0]])
        curvature = spline.curvature(t)
        assert np.allclose(curvature, -1 / r)

        # 3D
        spline.knots = np.array([[0, 0, r], [0, r, 0], [0, 0, -r], [0, -r, 0]])
        curvature = spline.curvature(t)
        assert np.allclose(curvature, 1 / r)

    # 1D
    spline = splinebox.spline_curves.Spline(M=M, basis_function=splinebox.basis_functions.B3(), closed=False)
    spline.knots = np.array([1, 5, 4, 2])
    expected = spline.eval(t, derivative=2) / (1 + spline.eval(t, derivative=1) ** 2) ** (3 / 2)
    result = spline.curvature(t)
    assert np.allclose(result, expected)


def test_normal():
    # Create a circular spline
    M = 4
    spline = splinebox.spline_curves.Spline(M=M, basis_function=splinebox.basis_functions.Exponential(M), closed=True)
    t = np.linspace(0, M, 100)

    theta = np.linspace(0, 2 * np.pi, 100)
    expected = np.stack([np.sin(theta), np.cos(theta)], axis=-1)
    for r in (1, 1.5, 2):
        spline.knots = np.array([[0, r], [r, 0], [0, -r], [-r, 0]])
        normals = spline.normal(t)
        assert np.allclose(normals, expected)

        # Reversing the direction change the direction of the normal vector
        spline.knots = np.array([[0, r], [-r, 0], [0, -r], [r, 0]])
        normals = spline.normal(t[::-1])
        assert np.allclose(normals, -1 * expected)

        # Check that they are normal vectors
        assert np.allclose(np.linalg.norm(normals, axis=1), np.ones(len(t)))


<<<<<<< HEAD
def test_to_json_and_from_json(initialized_spline_curve, tmpdir):
    spline = initialized_spline_curve
    path = tmpdir / "spline.json"
    spline.to_json(path)
    loaded_spline_curve = splinebox.spline_curves.Spline.from_json(path)
    assert spline.M == loaded_spline_curve.M
    assert spline.closed == loaded_spline_curve.closed
    assert np.allclose(spline.control_points, loaded_spline_curve.control_points)
=======
def test_repr(initialized_spline_curve, is_hermite_spline):
    spline = initialized_spline_curve
    # The rounding is necessary because the precision is limited in the string representation
    spline.control_points = np.round(spline.control_points, decimals=np.get_printoptions()["precision"])
    if is_hermite_spline(spline):
        spline.tangents = np.round(spline.tangents, decimals=np.get_printoptions()["precision"])
    assert eval(repr(spline)) == spline


def test_eq_spline(spline_curve, basis_function, closed, coeff_gen, is_hermite_spline):
    spline = spline_curve
    basis_function = basis_function
    if is_hermite_spline(spline):
        other = splinebox.spline_curves.HermiteSpline(
            M=spline.M, basis_function=basis_function, closed=closed, control_points=spline.control_points
        )
    else:
        other = splinebox.spline_curves.Spline(
            M=spline.M, basis_function=basis_function, closed=closed, control_points=spline.control_points
        )
    if spline.basis_function != basis_function or spline.closed != closed:
        assert spline != other
    else:
        assert spline == other

        spline.control_points = coeff_gen(spline.M, spline.basis_function.support, spline.closed)
        if is_hermite_spline(spline):
            spline.tangents = coeff_gen(spline.M, spline.basis_function.support, spline.closed)
        assert spline != other

        other.control_points = spline.control_points
        if is_hermite_spline(spline) and is_hermite_spline(other):
            # The tangents should not be equal yet
            assert spline != other
            other.tangents = spline.tangents
        assert spline == other

    if is_hermite_spline(spline):
        other = splinebox.spline_curves.HermiteSpline(
            M=spline.M + 1, basis_function=spline.basis_function, closed=spline.closed
        )
    else:
        other = splinebox.spline_curves.Spline(
            M=spline.M + 1, basis_function=spline.basis_function, closed=spline.closed
        )
    assert spline != other


def test_str(initialized_spline_curve):
    assert isinstance(str(initialized_spline_curve), str)
>>>>>>> 9583f0bc
<|MERGE_RESOLUTION|>--- conflicted
+++ resolved
@@ -587,7 +587,58 @@
         assert np.allclose(np.linalg.norm(normals, axis=1), np.ones(len(t)))
 
 
-<<<<<<< HEAD
+def test_repr(initialized_spline_curve, is_hermite_spline):
+    spline = initialized_spline_curve
+    # The rounding is necessary because the precision is limited in the string representation
+    spline.control_points = np.round(spline.control_points, decimals=np.get_printoptions()["precision"])
+    if is_hermite_spline(spline):
+        spline.tangents = np.round(spline.tangents, decimals=np.get_printoptions()["precision"])
+    assert eval(repr(spline)) == spline
+
+
+def test_eq_spline(spline_curve, basis_function, closed, coeff_gen, is_hermite_spline):
+    spline = spline_curve
+    basis_function = basis_function
+    if is_hermite_spline(spline):
+        other = splinebox.spline_curves.HermiteSpline(
+            M=spline.M, basis_function=basis_function, closed=closed, control_points=spline.control_points
+        )
+    else:
+        other = splinebox.spline_curves.Spline(
+            M=spline.M, basis_function=basis_function, closed=closed, control_points=spline.control_points
+        )
+    if spline.basis_function != basis_function or spline.closed != closed:
+        assert spline != other
+    else:
+        assert spline == other
+
+        spline.control_points = coeff_gen(spline.M, spline.basis_function.support, spline.closed)
+        if is_hermite_spline(spline):
+            spline.tangents = coeff_gen(spline.M, spline.basis_function.support, spline.closed)
+        assert spline != other
+
+        other.control_points = spline.control_points
+        if is_hermite_spline(spline) and is_hermite_spline(other):
+            # The tangents should not be equal yet
+            assert spline != other
+            other.tangents = spline.tangents
+        assert spline == other
+
+    if is_hermite_spline(spline):
+        other = splinebox.spline_curves.HermiteSpline(
+            M=spline.M + 1, basis_function=spline.basis_function, closed=spline.closed
+        )
+    else:
+        other = splinebox.spline_curves.Spline(
+            M=spline.M + 1, basis_function=spline.basis_function, closed=spline.closed
+        )
+    assert spline != other
+
+
+def test_str(initialized_spline_curve):
+    assert isinstance(str(initialized_spline_curve), str)
+
+
 def test_to_json_and_from_json(initialized_spline_curve, tmpdir):
     spline = initialized_spline_curve
     path = tmpdir / "spline.json"
@@ -595,56 +646,4 @@
     loaded_spline_curve = splinebox.spline_curves.Spline.from_json(path)
     assert spline.M == loaded_spline_curve.M
     assert spline.closed == loaded_spline_curve.closed
-    assert np.allclose(spline.control_points, loaded_spline_curve.control_points)
-=======
-def test_repr(initialized_spline_curve, is_hermite_spline):
-    spline = initialized_spline_curve
-    # The rounding is necessary because the precision is limited in the string representation
-    spline.control_points = np.round(spline.control_points, decimals=np.get_printoptions()["precision"])
-    if is_hermite_spline(spline):
-        spline.tangents = np.round(spline.tangents, decimals=np.get_printoptions()["precision"])
-    assert eval(repr(spline)) == spline
-
-
-def test_eq_spline(spline_curve, basis_function, closed, coeff_gen, is_hermite_spline):
-    spline = spline_curve
-    basis_function = basis_function
-    if is_hermite_spline(spline):
-        other = splinebox.spline_curves.HermiteSpline(
-            M=spline.M, basis_function=basis_function, closed=closed, control_points=spline.control_points
-        )
-    else:
-        other = splinebox.spline_curves.Spline(
-            M=spline.M, basis_function=basis_function, closed=closed, control_points=spline.control_points
-        )
-    if spline.basis_function != basis_function or spline.closed != closed:
-        assert spline != other
-    else:
-        assert spline == other
-
-        spline.control_points = coeff_gen(spline.M, spline.basis_function.support, spline.closed)
-        if is_hermite_spline(spline):
-            spline.tangents = coeff_gen(spline.M, spline.basis_function.support, spline.closed)
-        assert spline != other
-
-        other.control_points = spline.control_points
-        if is_hermite_spline(spline) and is_hermite_spline(other):
-            # The tangents should not be equal yet
-            assert spline != other
-            other.tangents = spline.tangents
-        assert spline == other
-
-    if is_hermite_spline(spline):
-        other = splinebox.spline_curves.HermiteSpline(
-            M=spline.M + 1, basis_function=spline.basis_function, closed=spline.closed
-        )
-    else:
-        other = splinebox.spline_curves.Spline(
-            M=spline.M + 1, basis_function=spline.basis_function, closed=spline.closed
-        )
-    assert spline != other
-
-
-def test_str(initialized_spline_curve):
-    assert isinstance(str(initialized_spline_curve), str)
->>>>>>> 9583f0bc
+    assert np.allclose(spline.control_points, loaded_spline_curve.control_points)