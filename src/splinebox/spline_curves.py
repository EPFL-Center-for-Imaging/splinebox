"""
This module provides the classes necessary for constructing splines, along with all the methods required for spline fitting and inference.
"""

import collections
import copy
import json
import math

import numba
import numpy as np
import scipy.integrate

import splinebox.basis_functions


def padding_function(knots, pad_length):
    """
    This is the default padding function of splinebox.
    It applies constant padding to the ends of the knots.

    Parameters
    ----------
    knots : numpy array
        The knots to be padded.
    pad_length : int
        The amount of padding at each end.

    Returns
    -------
    padded_knots : numpy array
        Array of padded knots.

    Notes
    -----
    - Padding is required if the basis function has support > 1.
    - Not padding a spline, is equivalent to setting the padded
      control points to zero.
    - Edge padding is only used for the knots.

    Examples
    --------
    >>> import splinebox
    >>> import numpy as np

    >>> knots = np.array([[1, 1], [2, 2], [3, 3]])

    >>> splinebox.padding_function(knots, pad_length=1)
    array([[1, 1],
           [1, 1],
           [2, 2],
           [3, 3],
           [3, 3]])

    >>> splinebox.padding_function(knots, pad_length=2)
    array([[1, 1],
           [1, 1],
           [1, 1],
           [2, 2],
           [3, 3],
           [3, 3],
           [3, 3]])
    """
    # Add constant padding to the ends
    if knots.ndim == 1:
        knots = knots[:, np.newaxis]
    return np.pad(knots, ((pad_length, pad_length), (0, 0)), mode="edge")


class Spline:
    """
    Base class for the construction of a spline.

    Parameters
    ----------
    M : int
        Number of knots.
    basis_function : :class:`splinebox.basis_functions.BasisFunction`
        The basis function used to construct the spline.
    closed : boolean
        Whether or not the spline is closed, i.e. the two ends are connected.
    control_points : np.array
        The control points of the spline. Optional, can be provided later.
    padding_function : callable
        A function that accepts an array of knots as the first argument and
        the padding size as the second argument. It should return a padded array.
        If `None`, a padded array has to be supplied when setting the `knots`.
        The default is constant padding with the edge values (see :func:`splinebox.spline_curves.padding_function`).

    Raises
    ------
    RuntimeError
        If M is too small for the specified basis function.
        M must be at least as large as the support of the basis function.

    Examples
    --------
    Create a new spline object...

    >>> spline = splinebox.Spline(M=5, basis_function=splinebox.B3(), closed=False)

    Set the control points of the spline. Note that the control points have to be padded
    for open splines. Here we need to specify 7 3D points instead of 5.

    >>> spline.control_points = np.random.rand(7, 3)

    Alternatively, we can specify knots instead of control points.

    >>> spline.knots = np.array([[1, 1], [2, 2], [3, 3], [4, 4], [5, 5]])

    Define a set of parameter value where we want to evalute the spline

    >>> t = np.linspace(0, 5, 11)
    >>> t
    array([0. , 0.5, 1. , 1.5, 2. , 2.5, 3. , 3.5, 4. , 4.5, 5. ])

    Evaluate the spline.

    >>> spline(t)
    array([[1.   , 1.   ],
           [1.413, 1.413],
           [2.   , 2.   ],
           [2.529, 2.529],
           [3.   , 3.   ],
           [3.471, 3.471],
           [4.   , 4.   ],
           [4.587, 4.587],
           [5.   , 5.   ],
           [4.947, 4.947],
           [4.115, 4.115]])
    """

    _wrong_dimension_msg = "It looks like control_points is a 2D array with second dimension different than two. I don't know how to handle this yet."
    _wrong_array_size_msg = (
        "It looks like control_points is neither a 1 nor a 2D array. I don't know how to handle this yet."
    )
    _no_control_points_msg = "This spline object doesn't have any control points yet."
    _unimplemented_msg = "This function is not implemented."

    def __init__(self, M, basis_function, closed=False, control_points=None, padding_function=padding_function):
        if basis_function.support <= M:
            self.M = M
        else:
            raise RuntimeError("M must be greater or equal than the spline generator support size.")

        self.basis_function = basis_function
        self._half_support = self.basis_function.support / 2
        # Number of additional knots used for padding the ends
        # of an open spline
        self._pad = math.ceil(self._half_support) - 1
        self.closed = closed
        self.control_points = control_points
        self.padding_function = padding_function

    def _check_control_points(self):
        """
        Most methods require control points to be set before they
        can be used. This helper function checks if the control points have been
        set.
        """
        if self.control_points is None:
            raise RuntimeError(self._no_control_points_msg)

    def __str__(self):
        closed_str = "closed" if self.closed else "open"
        if self.control_points is None:
            return f"uninitialized {closed_str} {self.basis_function} spline with {self.M} knots"
        else:
            return f"{closed_str} {self.ndim}D {self.basis_function} spline with {self.M} knots"

    def __repr__(self):
        return f"splinebox.spline_curves.Spline(M={repr(self.M)}, basis_function={repr(self.basis_function)}, closed={repr(self.closed)}, control_points=np.{repr(self.control_points)})"

    def __eq__(self, other):
        return (
            self.M == other.M
            and self.basis_function == other.basis_function
            and self.closed == other.closed
            and np.all(self.control_points == other.control_points)
        )

    @property
    def control_points(self):
        """
        The control points :math:`c[k]` as defined
        in equation :ref:`(1) <theory:eq:1>`.

        Raises
        ------
        ValueError
            If the number of control points doesn't match :attr:`~splinebox.spline_curves.Spline.M` + 2 * :attr:`~splinebox.spline_curves.Spline.pad`.
        """
        return self._control_points

    @control_points.setter
    def control_points(self, values):
        if values is not None:
            n = len(values)
            if self.closed and n != self.M:
                raise ValueError(
                    f"The number of control points must match M for a closed spline. You provided {n} control points for a spline with M={self.M}."
                )
            padded_M = self.M + 2 * self.pad
            if not self.closed and n != padded_M:
                raise ValueError(
                    f"Non-closed splines are padded at the ends, i.e. the effective number of control points is M + 2 * (ceil(support/2) - 1). You provided {n} control points for a spline with M={self.M} and a basis function with support={self.basis_function.support}, expected {padded_M}."
                )
        self._control_points = values

    @property
    def knots(self):
        """
        The knots :math:`n[k]` of this spline as defined
        in equation :ref:`(3) <basis:eq:3>`.

        Raises
        ------
        ValueError
            If the number of knots doesn't match :attr:`~splinebox.spline_curves.Spline.M`.
        """
        if self.padding_function is None and not self.closed:
            t = np.arange(-self.pad, self.M + self.pad)
        else:
            t = np.arange(self.M)
        return self(t)

    @knots.setter
    def knots(self, values):
        knots = np.array(values)
        n = len(knots)
        if self.closed:
            if n != self.M:
                raise ValueError(
                    f"You provided {n} knots for a closed spline with M={self.M}. Expected {self.M} knots."
                )
            self.control_points = self.basis_function.filter_periodic(knots)
        else:
            padded_M = self.M + 2 * self.pad
            if self.padding_function is None:
                if n != padded_M:
                    raise ValueError(
                        f"If you do not provide a padding function, i.e. `padding_function=None`, you have to pad the knots at the end to have length M + 2 * (ceil(support/2) - 1) before setting them. You provided {n} knots for a spline with M={self.M} and a basis function with support={self.basis_function.support}, expected {padded_M}."
                    )
            else:
                if n != self.M:
                    raise ValueError(f"You provided {n} knots for a spline with M={self.M}. Expected {self.M} knots.")
                knots = self.padding_function(knots, self.pad)
                if len(knots) != padded_M:
                    raise ValueError(
                        f"Incorrect padding. Expected padded to have length {padded_M} instead of {len(knots)}."
                    )

            knots = np.squeeze(knots)

            self.control_points = self.basis_function.filter_symmetric(knots)

    @property
    def basis_function(self):
        r"""
        The basis function :math:`\Phi` of the spline :ref:`(1) <theory:eq:1>`.
        Should be an object of a specific implementation of the
        abstract base class :class:`splinebox.basis_functions.BasisFunction`.

        Raises
        ------
        ValueError
            If the basis_function is meant for a Hermite spline.
        """
        return self._basis_function

    @basis_function.setter
    def basis_function(self, value):
        if value.multigenerator:
            raise ValueError(
                "You are trying to construct a Hermite spline using the ordinary `Spline` class. Use the `HermiteSpline` class instead."
            )
        self._basis_function = value

    @property
    def M(self):
        return self._M

    @M.setter
    def M(self, M):
        if hasattr(self, "control_points") and self.control_points is not None and M != self.M:
            # The has attribute is necessary because M is assigned before control_points in the constructor
            raise RuntimeError(
                "M cannot be changed after the control points were set. Create a new spline or set the control_points to None first."
            )
        self._M = M

    @property
    def closed(self):
        return self._closed

    @closed.setter
    def closed(self, closed):
        if hasattr(self, "control_points") and self.control_points is not None and closed != self.closed:
            # The has attribute is necessary because closed is assigned before control_points in the constructor
            raise RuntimeError(
                "closed cannot be changed after the control points were set. Create a new spline or set the control_points to None first."
            )
        self._closed = closed

    @property
    def half_support(self):
        return self._half_support

    @half_support.setter
    def half_support(self, _):
        raise RuntimeError("The half support is determined by the basis function and cannot be set by the user.")

    @property
    def pad(self):
        return self._pad

    @pad.setter
    def pad(self, _):
        raise RuntimeError(
            "The amount of necessary padding is automatically calculated based on the support of the basis function and cannot be changed."
        )

    @property
    def ndim(self):
        """
        The dimensionality of the space the spline lives in, i.e. the codomain dimensionality.
        """
        if self.control_points is None:
            raise RuntimeError(
                "The spline does not have a dimensionality yet because it has not been initialized. Set the control_points or knots or use the fit method."
            )
        elif self.control_points.ndim == 1:
            return 1
        else:
            return self.control_points.shape[-1]

    def copy(self):
        """
        Returns a deep copy of this spline.
        """
        return copy.deepcopy(self)

    def _to_dict(self, version):
        """
        Helper function that creates a dictionary
        representing the spline that can be saved as a json.
        This is implemented separately from :meth:`splinebox.spline_curves.Spline.to_json`
        to allow the :class:`splinebox.spline_curves.HermiteSpline` to inherit this
        conversion only adding the addiontion tangents.

        Paramters
        ---------
        version : int
            The version of the convertion for future compatibility.

        Returns
        -------
        dictionary_representation : dictionary
            A dictionary representation of the spline.
        """
        dictionary_representation = {
            "version": version,
            "M": self.M,
            "basis_function": str(self.basis_function),
            "closed": self.closed,
            "control_points": self.control_points.tolist(),
        }
        return dictionary_representation

    def to_json(self, path, version=1):
        r"""
        Saves the spline as a json file.

        Parameters
        ----------
        path : str or pathlib.Path
            The path where the json file should be saved.
        version : int
            The version of the json file. Default is latest version.

        Examples
        --------

        >>> spline = splinebox.Spline(M=3, basis_function=splinebox.B1(), closed=True)
        >>> spline.knots = np.array([[0.8, 1.2], [0.7, 1.5], [1.1, 0.3]])

        Save the spline to file...

        >>> path = path_to_some_directory / "spline.json"
        >>> spline.to_json(path)

        Let's take a look at the file...

        >>> print(open(path, "r").read())
        {
          "version": 1,
          "M": 3,
          "basis_function": "B1",
          "closed": true,
          "control_points": [
            [
              0.8,
              1.2
            ],
            [
              0.7,
              1.5
            ],
            [
              1.1,
              0.3
            ]
          ]
        }
        """
        with open(path, "w") as f:
            json.dump(self._to_dict(version), f, indent=2)

    @classmethod
    def from_json(cls, path):
        """
        Constructs a spline from a json file that was saved using
        :meth:`splinebox.spline_curves.Spline.to_json`.

        Parameters
        ----------
        path : str or pathlib.Path
            Path to the json file.

        Examples
        --------

        >>> splinebox.Spline.from_json(path_to_single_spline_json)
        splinebox.spline_curves.Spline(M=3, basis_function=splinebox.basis_functions.B1(), closed=True, control_points=np.array([[0.8, 1.2],
               [0.7, 1.5],
               [1.1, 0.3]]))

        """
        with open(path) as f:
            data = json.load(f)
        data = _prepared_dict_for_constructor(data)
        return cls(**data)

    def draw(self, x, y):
        """
        Computes whether a point is inside or outside a closed
        spline on a regular grid of points.

        Parameters
        ----------
        x : numpy array
            A 1D array containing the x values of the grid of points.
        y : numpy array
            A 1D array containing the y values of the grid of points.

        Returns
        -------
        drawing : numpy array
            A 2D numpy array of float values.
            The values indicates the following:
            0.0 -> pixel centre lies outside the closed spline.
            0.5 -> pixel centre lies on the spline.
            1.0 -> pixel centre lies inside the spline.

        Examples
        --------

        >>> import splinebox
        >>> import numpy as np
        >>> import matplotlib.pyplot as plt

        Construct a spline

        >>> spline = splinebox.Spline(M=3, basis_function=splinebox.B1(), closed=True)
        >>> spline.knots = np.array([[1, 1], [1, 3], [3, 2]])

        Compute the points along the spline to plot it as a line.

        >>> t = np.linspace(0, 3, 200)
        >>> vals = spline(t)

        Draw the spline as an image.

        >>> pixel_size = 0.1
        >>> pixel_centres_x = np.arange(0.5, 3.5 + pixel_size, pixel_size)
        >>> pixel_centres_y = np.arange(0.5, 3.5 + pixel_size, pixel_size)
        >>> drawing = spline.draw(pixel_centres_x, pixel_centres_y)
        >>> print(drawing.shape, drawing.dtype, np.unique(drawing))
        (31, 31) float64 [0.  0.5 1. ]

        Plot the line and the drawing.

        >>> extent = (pixel_centres_x.min() - pixel_size / 2,
        ...           pixel_centres_x.max() + pixel_size / 2,
        ...           pixel_centres_y.min() - pixel_size / 2,
        ...           pixel_centres_y.max() + pixel_size / 2,)
        >>> plt.imshow(drawing, cmap="Greys_r", extent=extent)  # doctest: +SKIP
        >>> plt.plot(vals[:, 0], vals[:, 1])  # doctest: +SKIP
        >>> plt.show()  # doctest: +SKIP
        """
        self._check_control_points()

        if self.ndim != 2:
            raise RuntimeError("draw() can only be used with 2D curves")

        if not self.closed:
            raise RuntimeError("draw() can only be used with closed curves.")

        xx, yy = np.meshgrid(x, y)
        result = self.is_inside(xx.flatten(), yy.flatten())
        return result.reshape(xx.shape)

    def dtheta(self, t):
        r"""
        Helper function for calculating the winding number.

        `dtheta` is the derivative of the polar coordinate :math:`\theta(t)`

        .. math::
            \theta(t) = arctan \left( \frac{y(t)}{x(t)} \right)

        Differentiation yields:

        .. math::
            \frac{d \theta}{dt} = \frac{1}{r^2} \left( x\frac{dy}{dt} - y\frac{dx}{dt} \right) \text{, where } r^2 = x^2 + y^2
        """
        self._check_control_points()
        if self.ndim != 2:
            raise RuntimeError("dtheta() is only defined for 2D curves.")
        t, single_value = self._convert_to_array(t)
        r = self(t)
        dr = self(t, derivative=1)
        if r.ndim == 1:
            r = r[np.newaxis, :]
            dr = dr[np.newaxis, :]
        r2 = np.linalg.norm(r, axis=1) ** 2
        val = (1.0 / r2) * (r[:, 0] * dr[:, 1] - r[:, 1] * dr[:, 0])
        # Happens if the spline is not differentiable in this location
        # or when the point is at the origin
        # The solution to return 0 is a bit of a hack but works in practice with
        # the numerical integration
        val = np.nan_to_num(val)
        if single_value:
            val = val[0]
        return val

    def is_inside(self, x, y):
        r"""
        Determines if a point with coordinates `x`, `y` is inside the spline.
        Only works for closed 2D curves.

        To determine whether a point is inside or outside the spline, the winding number
        is used:

        .. math::
            wind(\gamma, 0) = \frac{1}{2\pi} \oint_\gamma d\theta = \frac{1}{2\pi} \oint_\gamma \left( \frac{x}{r^2}dy - \frac{y}{r^2}dx \right).

        For a description of :math:`d\theta` check :meth:`splinebox.spline_curves.Spline.dtheta`.

        Parameters
        ----------
        x : numpy.ndarray or float
            x coordinate(s) of point(s)
        y : numpy.ndarray or float
            y coordinate(s) of point(s)

        Returns
        -------
        val : float
            1 if the point is inside, 0.5 if its on the curve and 0 if it is outside the curve.

        Examples
        --------

        >>> import splinebox
        >>> import numpy as np
        >>> import matplotlib.pyplot as plt

        Construct a spline

        >>> spline = splinebox.Spline(M=3, basis_function=splinebox.B1(), closed=True)
        >>> spline.knots = np.array([[1, 1], [1, 3], [3, 2]])

        >>> points = np.array([[2.5, 1.0], [1.0, 2.0], [2.0, 2.0]])
        >>> spline.is_inside(points[:, 0], points[:, 1])
        array([0. , 0.5, 1. ])

        >>> t = np.linspace(0, 3, 200)
        >>> vals = spline(t)
        >>> plt.plot(vals[:, 0], vals[:, 1])  # doctest: +SKIP
        >>> plt.scatter(points[:, 0], points[:, 1], marker="x")  # doctest: +SKIP
        >>> plt.show()  # doctest: +SKIP
        """
        if not self.closed:
            raise RuntimeError("isInside() can only be used with closed curves.")
        self._check_control_points()
        if self.ndim != 2:
            raise RuntimeError("isInside() can only be used with 2D curves.")

        if isinstance(x, (float, int)):
            x = np.array([x])
        if isinstance(y, (float, int)):
            y = np.array([y])
        if not np.allclose(x.shape, y.shape):
            raise ValueError("x and y need to have the same shape")

        results = np.zeros(x.shape)
        for coord, point in enumerate(np.stack([x, y], axis=-1)):
            spline_copy = self.copy()
            spline_copy.translate(-point)
            winding_number = scipy.integrate.quad(spline_copy.dtheta, 0, spline_copy.M)[0]
            if np.abs(np.abs(winding_number) - 2 * np.pi) < 1e-6:
                results[coord] = 1
            elif np.abs(winding_number) > 1e-6:
                results[coord] = 0.5
            else:
                results[coord] = 0
        results = np.squeeze(results)
        if results.ndim == 0:
            return float(results)
        return results

    def fit(self, points, arc_length_parameterization=False):
        """
        Fit the provided points with the spline using least squares.
        For details refer to :ref:`theory/data_approximation:Data approximation`.

        Parameters
        ----------
        points : numpy.ndarray
            The data points that should be fit.
        arc_length_parameterization : bool
            Whether or not to space the knots based on the distance
            between the provided points. This is usefull when the
            points are not equally spaced. Default is `False`.

        Examples
        --------

        >>> spline = splinebox.Spline(M=4, basis_function=splinebox.B3(), closed=False)
        >>> print(spline.control_points)
        None

        The spline is not initialized yet, i.e. the control points haven't been set yet.
        We fit the spline to some data to set them.

        >>> x = np.linspace(1, 8, 70)
        >>> y = np.sin(x)
        >>> data = np.stack([x, y], axis=-1)
        >>> spline.fit(data)
        >>> spline.control_points
        array([[-1.333, -5.712],
               [ 1.   ,  2.726],
               [ 3.333, -0.666],
               [ 5.667, -1.477],
               [ 8.   ,  2.811],
               [10.333, -4.283]])
        """
        if len(points) < self.M + 2 * self.pad:
            raise RuntimeError(
                f"You provided too few points. For the fit to have a unique solution you need to provide at least as many points as your spline has control points (including padding). This spline has {self.M}+{2 * self.pad}(padding) control points but you provided {len(points)} points. Consider providing more points or reducing the number of knots M. If the number of points is equal to M, consider using `spline.knots = points` instead of fitting."
            )

        if arc_length_parameterization:
            raise NotImplementedError
        else:
            t = np.linspace(0, self.M, len(points) + 1)[:-1] if self.closed else np.linspace(0, self.M - 1, len(points))
        tval = self._get_tval(t)
        basis_function_values = self.basis_function(tval, derivative=0)
        self.control_points = np.linalg.lstsq(basis_function_values, points, rcond=None)[0]

    def arc_length(self, stop=None, start=0, epsabs=0, epsrel=1e-3):
        """
        Compute the arc length of the spline between
        the two parameter values specified. If no value for start is give,
        start from the begining of the spline.
        If no value for stop is give, go until the end of the spline.
        When arrays with multiple values are given for start and/or stop,
        an array with all of the arc lengths is returned.

        Parameters
        ----------
        stop : np.array / float (optional)
            Stop point(s) in parameter space.
        start : np.array / float (optional)
            Start point(s) in parameter space.
        epsabs : float (optional)
            Absolute error tolerance. Default is 0, which means only the
            relative error is used.
        epsrel : float (optional)
            Relative error tolerance. Default is 0.001, which corresponds
            to a 0.1% error.

        Returns
        -------
        arc_length : float or numpy array of floats
            The arc length(s) between start and stop.

        Examples
        --------

        >>> M = 5
        >>> spline = splinebox.Spline(M=M, basis_function=splinebox.Exponential(M), closed=False)
        >>> spline.control_points = np.array([[4.6, 9.1], [8.7, 1.8], [0.3, 1.8], [8.2, 6.5], [5.7, 3.0], [0.3, 4.0], [8.3, 6.6]])

        Arc length of the entire spline:

        >>> spline.arc_length(M-1)  # doctest: +NUMBER
        17.03

        Arc length between the thrid and fourth knot:

        >>> spline.arc_length(2, 3)  # doctest: +NUMBER
        3.08

        Arc length steps between knots:

        >>> spline.arc_length(np.arange(M - 1), np.arange(1, M))
        array([4.982, 5.288, 3.09 , 3.675])
        """
        self._check_control_points()

        if isinstance(stop, collections.abc.Iterable):
            results = np.zeros(len(stop))
            if isinstance(start, collections.abc.Iterable):
                if len(stop) != len(start):
                    raise ValueError(
                        "If you provide array like objects for start and stop, they need to have the same length."
                    )
                for i in range(len(stop)):
                    results[i] = self.arc_length(stop[i], start[i], epsabs=epsabs, epsrel=epsrel)
            else:
                sort_indices = np.argsort(stop)
                sorted_stop = stop[sort_indices]
                for i in range(len(stop)):
                    if i == 0:
                        results[i] = self.arc_length(sorted_stop[i], start, epsabs=epsabs, epsrel=epsrel)
                    else:
                        results[i] = results[i - 1] + self.arc_length(
                            sorted_stop[i], sorted_stop[i - 1], epsabs=epsabs, epsrel=epsrel
                        )
                # Undo the sorting
                results = results[np.argsort(sort_indices)]
            return results

        if stop is None:
            stop = self.M if self.closed else self.M - 1

        if start == stop:
            return 0

        if start > stop:
            start, stop = stop, start

        integral = scipy.integrate.quad(
            lambda t: np.linalg.norm(np.nan_to_num(self(t, derivative=1))),
            start,
            stop,
            epsabs=epsabs,
            epsrel=epsrel,
            maxp1=50,
            limit=100,
        )

        return integral[0]

    def _length_to_parameter_recursion(
        self, s, current_value, lower_bound, upper_bound, intermediate_results=None, atol=1e-4
    ):
        """
        Convert the given arc length s on the curve to a value in parameters space.
        This is done recursively, i.e. check if the point is before or after halfway
        and repeat. It uses binary search.

        Parameters
        ----------
        s : float
            Arc length on the spline.
        current_value : float
            The arc length to the lower bound.
        lower_bound : float
            Lower limit in parameter space.
        upper_bound : float
            Upper limit in parameters space.
        intermediate_results : list
            A list where all computed length parameter pairs are stored.
            This can be used to initialize subsequent conversions more efficiently.
        atol : float
            Absolute precision to which the length is matched.

        Returns
        -------
        t : float
            The paramters value for the given length `s`.
        """
        self._check_control_points()
        midpoint = lower_bound + (upper_bound - lower_bound) / 2
        midpoint_length = current_value + self.arc_length(lower_bound, midpoint, epsabs=atol, epsrel=0)
        if intermediate_results is not None:
            intermediate_results.append((midpoint, midpoint_length))

        if np.isclose(s, midpoint_length, atol=atol, rtol=0):
            return midpoint
        elif s < midpoint_length:
            return self._length_to_parameter_recursion(
                s, current_value, lower_bound, midpoint, intermediate_results, atol
            )
        else:
            return self._length_to_parameter_recursion(
                s, midpoint_length, midpoint, upper_bound, intermediate_results, atol
            )

    def arc_length_to_parameter(self, s, atol=1e-4):
        """
        Convert the arc length `s` to the coresponding value in parameter space.

        Parameters
        ----------
        s : float or np.array
            Length on curve.
        atol : float
            The ablsolute error tolerance.

        Retruns
        -------
        parameter : float or numpy array of floats
            The parameter value whos arc length distance is :code:`s` from the
            start of the spline.

        Examples
        --------
        >>> spline = splinebox.Spline(M=4, basis_function=splinebox.B3(), closed=False)
        >>> spline.control_points=np.array([2, 3, 2, 6, 1, 2])

        >>> spline.arc_length_to_parameter(2.2)  # doctest: +NUMBER
        2.12

        >>> spline.arc_length(0, 2.12)  # doctest: +NUMBER
        2.2
        """
        self._check_control_points()
        s, single_value = self._convert_to_array(s)
        sort_indices = np.argsort(s)
        results = np.zeros_like(s, dtype=float)

        current_value = 0
        lower_bound = 0
        upper_bound = self.M if self.closed else self.M - 1
        intermediate_results = []

        def upper_bound_key_func(x):
            diff = x[1] - s[i]
            if diff >= 0:
                return diff
            else:
                return np.inf

        for i in sort_indices:
            if len(intermediate_results) > 0:
                upper_bound, upper_bound_len = min(intermediate_results, key=upper_bound_key_func)
                if s[i] > upper_bound_len:
                    upper_bound = self.M if self.closed else self.M - 1

            results[i] = self._length_to_parameter_recursion(
                s[i], current_value, lower_bound, upper_bound, intermediate_results, atol=atol
            )

            lower_bound = results[i]
            _, current_value = min(intermediate_results, key=lambda x: abs(x[0] - lower_bound))

        if single_value:
            results = results[0]
        return results

    def curvilinear_reparametrization_energy(self, epsabs=1e-6, epsrel=1e-6):
        """
        This energy can be used to enforce equal spacing of the knots.

        Implements equation 25 from [Jacob2004]_.
        In order to make the energy scale invariant,
        we added a factor of (arc length)^-4 to the integral.

        Parameters
        ----------
        epsabs : float
            The absolute accuracy for the integration.
            Default is 1e-6.
            For details see scipy.integrate.quad_.
        epsrel : float
            The relative accuracy for the integration.
            Default is 1e-6.
            For details see scipy.integrate.quad_.

        Returns
        -------
        energy : float
            The curvilinear reparametrization energy of the spline.

        .. _scipy.integrate.quad: https://docs.scipy.org/doc/scipy-1.14.0/reference/generated/scipy.integrate.quad.html
        """
        arc_length = self.arc_length()
        c = (arc_length / self.M) ** 2
        upper_limit = self.M if self.closed else self.M - 1
        integral = scipy.integrate.quad(
            lambda t: (np.linalg.norm(np.nan_to_num(self(t, derivative=1))) ** 2 - c) ** 2,
            0,
            upper_limit,
            epsabs=epsabs,
            epsrel=epsrel,
            maxp1=50,
            limit=100,
        )
        return integral[0] / arc_length**4

    def curvature(self, t):
        """
        Compute the curvature of the spline at position(s) t.
        For splines in 1 and 2 dimensions, the signed curvature
        is returned. Otherwise the unsigned curvature is returned.

        Parameters
        ----------
        t : float or numpy array
            The paramter value(s) at which the curvature
            should be calculated.

        Returns
        -------
        k : float or numpy array
            The curvature value.

        Examples
        --------
        >>> M = 5
        >>> spline = splinebox.Spline(M=M, basis_function=splinebox.Exponential(M), closed=False)
        >>> spline.knots = np.array([[0, 0], [1, 1], [2, 0], [2.5, -0.5], [3, 0]])
        >>> spline.curvature([1, 3])
        array([ 2.234, -4.104])
        """
        self._check_control_points()
        t, single_value = self._convert_to_array(t)
        first_deriv = self(t, derivative=1)
        second_deriv = self(t, derivative=2)
        if first_deriv.ndim == 1:
            # This assumes a uniform spline, i.e. the derivative of t is constant.
            first_deriv = np.stack([first_deriv, np.ones(len(t))], axis=-1)
            second_deriv = np.stack([second_deriv, np.zeros(len(t))], axis=-1)
        norm_first_deriv = np.linalg.norm(first_deriv, axis=1)
        norm_second_deriv = np.linalg.norm(second_deriv, axis=1)
        if first_deriv.shape[1] == 2:
            # We use a different formular for the 2D case to get the signed curvature instead of the
            # the unsigned curvature. This is useful when plotting curvature combs.
            nominator = first_deriv[:, 1] * second_deriv[:, 0] - first_deriv[:, 0] * second_deriv[:, 1]
        else:
            nominator = np.sqrt(
                norm_first_deriv**2 * norm_second_deriv**2 - np.sum(first_deriv * second_deriv, axis=1) ** 2
            )
        k = nominator / norm_first_deriv**3
        if single_value:
            k = k[0]
        return k

    def normal(self, t, frame="bishop", initial_vector=None):
        """
        Returns the normal vector(s) for 2D and 3D splines.
        For 3D splines this is equivalent to :meth:`splinebox.spline_curves.Spline.moving_frame`.

        Parameters
        ----------
        t : float or numpy array
            The parameter value(s) for which the normal
            vector(s) are computed.
        frame : "bishop" | "frenet"
            The type of frame used for 3D curves.
        initial_vector : numpy array
            Fixes the initial orientation of the normals at
            position t[0].

        Returns
        -------
        normals : numpy array
            The normal vectors.

        Examples
        --------

        >>> import splinebox
        >>> import numpy as np
        >>> import matplotlib.pyplot as plt

        We start by creating a spline.

        >>> spline = splinebox.Spline(M=4, basis_function=splinebox.B3(), closed=False)
        >>> spline.knots = np.array([[0, 0], [1, 1], [2, 0], [3, -1]])

        Next, we compute one of the normals

        >>> normal = spline.normal(0.5)

        Let's, plot the spline and our normal.

        >>> t = np.linspace(0, spline.M - 1, 1000)
        >>> vals = spline(t)
        >>> plt.plot(vals[:, 0], vals[:, 1])  # doctest: +SKIP
        >>> point = spline(0.5)
        >>> plt.arrow(point[0], point[1], normal[0], normal[1])  # doctest: +SKIP
        >>> plt.show()  # doctest: +SKIP
        """
        self._check_control_points()
        t, single_value = self._convert_to_array(t)
        if self.ndim not in (2, 3):
            raise NotImplementedError(
                f"The normal vector is only implemented for curves in 2D and 3D. Your spline's codomain is {self.ndim} dimensional."
            )
        if self.ndim == 2:
            first_deriv = self(t, derivative=1)
            normals = (np.array([[0, -1], [1, 0]]) @ first_deriv.T).T
            normals /= np.linalg.norm(normals, axis=1)[:, np.newaxis]
        elif self.ndim == 3:
            frame = self.moving_frame(t, method=frame, initial_vector=initial_vector)
            normals = frame[:, 1:]
        else:
            raise RuntimeError(
                f"The normal vector is only defined for curves in 2D and 3D. Your spline's codomain is {self.control_points.shape[1]} dimensional."
            )
        if single_value:
            normals = normals[0]
        return normals

    def moving_frame(self, t, method="frenet", initial_vector=None):
        """
        Compute a moving frame (local orthonormal coordinate system) along the spline.

        This method computes either the Frenet-Serret frame or the Bishop frame [#bishop]_ for
        the spline. A moving frame [#movingframe]_ consists of three orthonormal basis vectors at
        each point on the curve. The Frenet-Serret frame is derived from the curve's
        derivatives but may twist around the curve. The Bishop frame eliminates
        this twist, providing a zero-torsion alternative.

        Parameters
        ----------
        t : np.array or float
            A 1D array of parameter values or a single parameter value at which to evaluate the frame.
        method : str, optional
            The type of moving frame to compute. Options are:

            - "frenet": The classical Frenet-Serret frame, based on tangent, normal, and binormal vectors.
            - "bishop": A twist-free frame that requires an initial orientation.

            Default is "frenet".
        initial_vector : np.array or None, optional
            For the Bishop frame, an initial vector that is orthogonal to the tangent
            vector at `t[0]`. This vector determines the initial orientation of the
            basis, which is propagated along the curve without twisting. If None,
            the method computes a suitable initial vector automatically. This
            parameter is ignored when :code:`method="frenet"`.

        Returns
        -------
        frame : np.array
            A 3D numpy array with shape `(len(t), 3, 3)`. The dimensions are:

            - The first axis corresponds to the parameter values in `t`.
            - The second axis contains the three basis vectors at each `t`:
              [tangent, normal, binormal] for "frenet" or equivalent vectors for "bishop".
            - The third axis contains the components of each basis vector in 3D space.

        Raises
        ------
        RuntimeError
            If the spline is not defined in 3D or if the Frenet frame cannot be
            computed due to inflection points, straight segments, or undefined
            tangent/normal vectors.
        ValueError
            If the initial vector for the Bishop frame is not orthogonal to the
            tangent at `t[0]`, or if an invalid `method` is specified.

        Notes
        -----
        - The Frenet frame is not defined at points where the curve has zero curvature,
          such as straight segments or inflection points. In these cases, the Bishop
          frame is recommended.
        - For closed curves, check for discontinuities of the Bishop frame.

        References
        ----------
        .. [#movingframe] `Moving frame <https://en.wikipedia.org/wiki/Moving_frame>`_ on Wikipedia.
        .. [#bishop] Bishop, R. L. (1975). "There is More than One Way to Frame a Curve."
               American Mathematical Monthly, 82(3), 246-251.

        Examples
        --------

        We start by creating a 3D spline.

        >>> spline = splinebox.Spline(4, basis_function=splinebox.B3(), closed=True)
        >>> spline.knots = np.array([[1, 0, 0], [0, 1, 0], [-1, 0, 0], [0, -1, 0]])

        >>> spline.moving_frame(0)
        array([[ 0.,  1.,  0.],
               [-1.,  0.,  0.],
               [ 0., -0.,  1.]])

        >>> spline.moving_frame([0, 2, spline.M])
        array([[[ 0.,  1.,  0.],
                [-1.,  0.,  0.],
                [ 0., -0.,  1.]],
        <BLANKLINE>
               [[ 0., -1.,  0.],
                [ 1.,  0.,  0.],
                [-0.,  0.,  1.]],
        <BLANKLINE>
               [[ 0.,  1.,  0.],
                [-1.,  0.,  0.],
                [ 0., -0.,  1.]]])
        """
        self._check_control_points()

        if self.ndim != 3:
            raise RuntimeError("A frame can only be computed for splines in 3D.")

        t, single_value = self._convert_to_array(t)
<<<<<<< HEAD

        # Sort t and keep the indicies so the original order can be restored
        sort_indices = np.argsort(t)
        t = t[sort_indices]
=======
>>>>>>> 29de31aa

        first_derivative = self(t, derivative=1)

        frame = np.zeros((len(t), 3, 3))
        frame[:, 0] = first_derivative / np.linalg.norm(first_derivative, axis=-1)[:, np.newaxis]

        if method == "frenet":
            second_derivative = self(t, derivative=2)
            frame[:, 2] = np.cross(first_derivative, second_derivative)
            norm_binormal = np.linalg.norm(frame[:, 2], axis=-1)[:, np.newaxis]
            if np.any(np.isclose(norm_binormal, 0)):
                if np.isclose(norm_binormal[0], 0) or np.isclose(norm_binormal[-1], 0):
                    raise RuntimeError(
                        "The Frenet frame cannot be computed at one or both ends of the spline. This is often due to edge padding of the knots. Try to skip t=0 and t=M-1 or change the padding."
                    )
                raise RuntimeError(
                    "The Frenet frame is not defined for splines with inflection points or straight segments, try the Bishop frame instead."
                )
            frame[:, 2] /= norm_binormal
            frame[:, 1] = np.cross(frame[:, 2], frame[:, 0])
        elif method == "bishop":
            if initial_vector is None:
                tangent = frame[0, 0]
                # Try to do the same as for the Frenet frame
                initial_vector = np.cross(np.cross(tangent, self(t[0], derivative=2)), tangent)
                if np.isclose(np.linalg.norm(initial_vector), 0) or np.any(np.isnan(initial_vector)):
                    initial_vector = np.zeros(3)
                    max_axis = np.argmax(np.abs(tangent))
                    other_axis = (max_axis + 1) % 3
                    initial_vector[max_axis] = tangent[other_axis]
                    initial_vector[other_axis] = -tangent[max_axis]
            elif t[0] != t[np.argmin(sort_indices)]:
                warnings.warn(
                    "You provided an unsorted array. The initial vector will be applied to the smallest t instead of the t[0].",
                    UserWarning,
                    stacklevel=2,
                )
            initial_vector /= np.linalg.norm(initial_vector)
            if not np.isclose(np.dot(frame[0, 0], initial_vector), 0):
                raise ValueError("The initial vector has to be orthogonal to the tangent at t[0].")
            frame[0, 1] = initial_vector
            frame[0, 2] = np.cross(frame[0, 0], initial_vector)
            for i in range(1, len(t)):
                n = np.cross(frame[i - 1, 0], frame[i, 0])
                norm_n = np.linalg.norm(n)
                if np.isclose(norm_n, 0):
                    frame[i, 1] = frame[i - 1, 1]
                    frame[i, 2] = frame[i - 1, 2]
                else:
                    n /= norm_n
                    phi = np.arccos(np.dot(frame[i - 1, 0], frame[i, 0]))
                    frame[i, 1] = (
                        frame[i - 1, 1] * np.cos(phi)
                        + np.cross(n, frame[i - 1, 1]) * np.sin(phi)
                        + n * np.dot(n, frame[i - 1, 1]) * (1 - np.cos(phi))
                    )
                    frame[i, 2] = (
                        frame[i - 1, 2] * np.cos(phi)
                        + np.cross(n, frame[i - 1, 2]) * np.sin(phi)
                        + n * np.dot(n, frame[i - 1, 2]) * (1 - np.cos(phi))
                    )
        else:
            raise ValueError(f"Unkown method '{method}' for moving frame.")
<<<<<<< HEAD

        if single_value:
            frame = frame[0]
        else:
            # Restore to the original order of t
            frame = frame[np.argsort(sort_indices)]
=======
        if single_value:
            frame = frame[0]
>>>>>>> 29de31aa
        return frame

    def __call__(self, t, derivative=0):
        """
        Evalute the spline or one of its derivatives at
        parameter value(s) `t`.

        Parameters
        ----------
        t : numpy.array, float
            A 1D numpy array or a single float value.
        derivative : int
            Can be 0, 1, 2 for the spline, and its
            first and second derivative respectively.

        Examples
        --------
        We start by creating a spline.

        >>> spline = splinebox.Spline(M=4, basis_function=splinebox.B3(), closed=False)
        >>> spline.knots = np.array([[0, 0], [1, 1], [2, 0], [3, 1]])

        We can use __call__ to evaluate the spline at a parameter position

        >>> spline(2.3)
        array([2.349, 0.143])

        Or we can evaluate it a multiple positions at once:
        >>> t = np.linspace(0, spline.M - 1, 3)
        >>> spline(t)
        array([[-0. , -0. ],
               [ 1.5,  0.5],
               [ 3. ,  1. ]])
        """
        self._check_control_points()
        t, single_value = self._convert_to_array(t)
        # Get values at which the basis functions have to be evaluated
        tval = self._get_tval(t)
        basis_function_values = self.basis_function(tval, derivative=derivative)
        value = np.matmul(basis_function_values, self.control_points)
        if single_value:
            value = value[0]
        return value
<<<<<<< HEAD

    def _convert_to_array(self, t):
        """
<<<<<<< HEAD
=======
        eval is deprecated use :meth:`splinebox.spline_curves.Spline.__call__` instead.
        """
        warnings.warn(
            "`spline.eval(t)` is deprecated and will be removed in v1 use `spline(t)` instead.",
            DeprecationWarning,
            stacklevel=1,
        )
        return self(t, derivative=derivative)
=======
>>>>>>> 29de31aa

    def _convert_to_array(self, t):
        """
>>>>>>> 8edaf1f (Add future warning about change in squeez policy for outputs. See issue 53.)
        Helper function that converts the a function input
        to an array. This allows functions to accept int and float
        values in addition to arrays.

        single_value is used to tell the calling function if the
        final result should be converted back into a single value.
        """
        single_value = False
        if not isinstance(t, collections.abc.Iterable):
            t = np.array([t])
            single_value = True
        elif isinstance(t, np.ndarray) and t.shape == ():
            # Array with only one element, e.g. np.array(0.)
            t = np.array([t.item()])
        elif not isinstance(t, np.ndarray):
            t = np.array(t)
        if t.ndim > 1:
            raise ValueError("The parameter array has to be 1D.")
        return t, single_value

    def _get_tval(self, t):
        """
        This is a helper method for `__call__`. It is its own method
        to allow :class:`splinebox.spline_curves. HermiteSpline` to
        overwrite the `__call__` method using `_get_tval`.
        It is also used in :meth:`splinebox.spline_curves.Spline.fit`
        """
        if self.closed:
            # all knot indices
            k = np.arange(self.M)
            # output array for the helper function _wrap_index
            tval = np.full((len(t), len(k)), np.nan)
            # compute the positions at which the basis functions have to be evaluated
            # and save them in tval
            self._wrap_index(t, k, self.half_support, self.M, tval)
        else:
            # take into account the padding with additional basis functions
            # for non-closed splines
            k = np.arange(self.M + 2 * self.pad) - self.pad
            k = k[np.newaxis, :]
            t = t[:, np.newaxis]
            # positions at which the basis functions have to be evaluated
            tval = t - k
        return tval

    @staticmethod
    @numba.guvectorize(
        [(numba.float64[:], numba.float64[:], numba.float64, numba.int64, numba.float64[:, :])], "(n),(m),(),()->(n,m)"
    )
    def _wrap_index(ts, ks, half_support, M, wrapped_tval):  # pragma: no cover
        """
        Fill the wrapped_tval array whenever a value t
        is affected by the basis function at knot k, taking
        into account that basis functions at the begging/end
        affect positions on the opposite end for closed splines.
        """
        outside_tvalue = half_support + 1
        for i, k in enumerate(ks):
            for j, t in enumerate(ts):
                if t >= M + k - half_support:
                    # t is close enough to the end to be affected by
                    # the k-th basis function from the beginning
                    wrapped_tval[j, i] = t - M - k
                elif t <= half_support - (M - k):
                    # t is close enough to the beginning to be affected
                    # by the k-th basis function, which is close to the end
                    wrapped_tval[j, i] = t + M - k
                elif t > k + half_support or t < k - half_support:
                    # t is outside the support of the k-th basis function
                    # this can be any value outside the support
                    wrapped_tval[j, i] = outside_tvalue
                else:
                    wrapped_tval[j, i] = t - k

    def _control_points_centroid(self):
        """
        Helper method for :meth:`splinebox.spline_curves.Spline.scale`
        and :meth:`splinebox.spline_curves.Spline.rotate`.
        Computes the centroid of the coefficients.
        """
        self._check_control_points()
        return np.mean(self.control_points, axis=0)

    def translate(self, vector):
        """
        Translates the spline by a `vector`.

        Parameters
        ----------
        vector : numpy.ndarray
            Displacement vector added to the coefficients.

        Examples
        --------

        >>> import splinebox
        >>> import numpy as np
        >>> import matplotlib.pyplot as plt

        We start by creating a spline

        >>> spline = splinebox.Spline(M=4, basis_function=splinebox.B3(), closed=True)
        >>> spline.control_points = np.array([[3, 0], [1, 1], [-1, 0], [-1, -1]])

        Let's plot the spline:

        >>> t = np.linspace(0, spline.M, 1000)
        >>> vals = spline(t)
        >>> plt.plot(vals[:, 0], vals[:, 1], label="orig")  # doctest: +SKIP

        Next, we translate the spline and plot it again:

        >>> spline.translate(np.array([1, 1]))
        >>> vals = spline(t)
        >>> plt.plot(vals[:, 0], vals[:, 1], linestyle="--", label="transl")  # doctest: +SKIP
        >>> plt.legend()  # doctest: +SKIP
        >>> plt.show()  # doctest: +SKIP
        """
        self._check_control_points()
        self.control_points = self.control_points + vector

    def scale(self, scaling_factor):
        """
        Enlarge or shrink the spline by the provided factor.

        Parameters
        ----------
        scaling_factor : float
            The factor by which the spline should be scaled.

        Examples
        --------

        >>> import splinebox
        >>> import numpy as np
        >>> import matplotlib.pyplot as plt

        We start by creating a spline

        >>> spline = splinebox.Spline(M=4, basis_function=splinebox.B3(), closed=True)
        >>> spline.control_points = np.array([[3, 0], [1, 1], [-1, 0], [-1, -1]])

        Let's plot the spline:

        >>> t = np.linspace(0, spline.M, 1000)
        >>> vals = spline(t)
        >>> plt.plot(vals[:, 0], vals[:, 1], label="orig")  # doctest: +SKIP

        Next, we scale the spline and plot it again:

        >>> spline.scale(0.5)
        >>> vals = spline(t)
        >>> plt.plot(vals[:, 0], vals[:, 1], linestyle="--", label="scaled")  # doctest: +SKIP
        >>> plt.legend()  # doctest: +SKIP
        >>> plt.show()  # doctest: +SKIP
        """
        self._check_control_points()
        centroid = self._control_points_centroid()
        self.translate(-centroid)
        self.control_points *= scaling_factor
        self.translate(centroid)

    def rotate(self, rotation_matrix, centred=True):
        """
        Rotate the spline with the provided rotation matrix.

        Parameters
        ----------
        rotation_matrix : numpy.ndarray
            The rotation matrix applied to the spline.

        Examples
        --------

        >>> import splinebox
        >>> import numpy as np
        >>> import matplotlib.pyplot as plt

        We start by creating a spline

        >>> spline = splinebox.Spline(M=4, basis_function=splinebox.B3(), closed=True)
        >>> spline.control_points = np.array([[3, 0], [1, 1], [-1, 0], [-1, -1]])

        Let's plot the spline:

        >>> t = np.linspace(0, spline.M, 1000)
        >>> vals = spline(t)
        >>> plt.plot(vals[:, 0], vals[:, 1], label="orig")  # doctest: +SKIP

        Next, we rotate the spline and plot it again:

        >>> theta = np.deg2rad(45)
        >>> rotation_matrix = np.array([[np.cos(theta), -np.sin(theta)], [np.sin(theta),  np.cos(theta)]])
        >>> spline.rotate(rotation_matrix)
        >>> vals = spline(t)
        >>> plt.plot(vals[:, 0], vals[:, 1], linestyle="--", label="rotated")  # doctest: +SKIP
        >>> plt.legend()  # doctest: +SKIP
        >>> plt.show()  # doctest: +SKIP
        """
        self._check_control_points()
        if self.ndim == 1:
            raise RuntimeError("1D splines can not be rotated.")

        if centred:
            centroid = self._control_points_centroid()
            self.translate(-centroid)

        for k in range(len(self.control_points)):
            self.control_points[k] = np.matmul(rotation_matrix, self.control_points[k])

        if centred:
            self.translate(centroid)

    def distance(self, point, return_t=False):
        """
        Computes the distance of point from the spline.

        Parameters
        ----------
        point : numpy.array
            Array with the coordinates of the point.
        return_t : bool
            Whether to return the paramter t of the spline.
            `spline(t)` gives the location on the spline
            closest to the point.

        Returns
        -------
        distance : float
            The distance between the point and the spline.
        t : float
            Only returned if `return_t=True`. This is the parameter
            corresponding to the location on the spline closest
            to the point.

        Examples
        --------

        >>> import splinebox
        >>> import numpy as np
        >>> import matplotlib.pyplot as plt

        We start by creating a spline

        >>> spline = splinebox.Spline(M=4, basis_function=splinebox.B3(), closed=False)
        >>> spline.control_points = np.array([[0, 0], [1, 1], [2, 0], [3, 1], [4, 0], [5, 1]])

        We can compute the distance to a point as follows:

        >>> point = np.array([2.1, 0.8])
        >>> distance, closest_t = spline.distance(point, return_t=True)

        To find the closest point on the spline we simply evaluate the spline
        at the closest_t

        >>> closest_point = spline(closest_t)

        The result can be checked in a plot:

        >>> plt.plot(vals[:, 0], vals[:, 1])  # doctest: +SKIP
        >>> plt.scatter(point[0], point[1])  # doctest: +SKIP
        >>> plt.plot([closest_point[0], point[0]], [closest_point[1], point[1]], linestyle="--")  # doctest: +SKIP
        >>> plt.gca().set_aspect("equal")  # doctest: +SKIP
        >>> plt.show()  # doctest: +SKIP
        """
        self._check_control_points()
        if self.ndim == 1:
            raise RuntimeError("Cannot compute distance for 1D splines.")

        max_t = self.M if self.closed else self.M - 1
        t = np.linspace(0, max_t, self.M * 10)
        points_on_spline = self(t)
        distances = np.linalg.norm(points_on_spline - point[np.newaxis], axis=-1)
        t_initial = t[np.argmin(distances)]

        def _distance(t):
            return np.linalg.norm(self(t) - point)

        result = scipy.optimize.minimize(_distance, np.array((t_initial,)), bounds=((0, max_t),))

        min_distance = np.linalg.norm(self(result.x) - point)

        if return_t:
            return (min_distance, result.x)

        return min_distance

    def mesh(
        self,
        radius=None,
        step_t=0.1,
        step_angle=5,
        mesh_type="surface",
        cap_ends=False,
        frame="bishop",
        initial_vector=None,
    ):
        """
        Create a 3D mesh around the spline curve.

        This method generates a mesh surrounding the spline, with the distance from
        the spline controlled by the `radius` parameter. The mesh can be either a
        surface mesh with triangular cells or a volume mesh with tetrahedral cells.
        The orientation of the mesh is determined using either the Frenet-Serret or
        Bishop frame.

        Parameters
        ----------
        radius : float or callable, optional
            Defines the distance from the spline to the mesh surface. Can be:

            - A float for a constant radius.
            - A callable function that takes the spline parameter `t` and the polar
              angle in the normal plane as arguments and returns a float.

            If None, the mesh will follow the spline without an offset. Default is None.
        step_t : float, optional
            Step size for the spline parameter `t`, controlling the resolution along
            the curve. Smaller values increase mesh resolution. Default is 0.1.
        step_angle : float, optional
            Step size for the polar angle (in degrees), controlling the resolution
            around the spline. Smaller values increase mesh resolution. Default is 5.
        mesh_type : str, optional
            Specifies the type of mesh to create:

            - "surface": A surface mesh with triangular cells.
            - "volume": A volume mesh with tetrahedral cells.

            Default is "surface".
        cap_ends : bool, optional
            If True, the ends of an open surface mesh are capped with orthogonal
            planes. Ignored for closed splines or volume meshes. Default is False.
        frame : str, optional
            The frame to use for orientation of the mesh:
            - "frenet": Uses the Frenet-Serret frame.
            - "bishop": Uses the Bishop frame, requiring an `initial_vector`.
            See :meth:`splinebox.spline_curves.moving_frame`. Default is "bishop".
        initial_vector : numpy array or None, optional
            For the Bishop frame, an initial vector that defines the orientation of
            the frame at the start of the spline (`t[0]`). This vector must be
            orthogonal to the tangent at `t[0]`. Ignored for the Frenet frame. If
            None, a suitable initial vector is computed automatically. Default is None.

        Returns
        -------
        points : numpy array
            A 2D array of shape `(N, 3)`, where `N` is the number of mesh points.
            Each row represents the (x, y, z) coordinates of a point in the mesh.
        connectivity : numpy array
            A 2D array of shape `(M, K)`, where `M` is the number of elements in the
            mesh and `K` is the number of vertices per element (3 for surface meshes
            and 4 for volume meshes). Each row contains the indices of `points` that
            form an element.

        Raises
        ------
        NotImplementedError
            If the spline is not defined in 3D, as meshes are only supported for 3D splines.
        RuntimeError
            If the the control points of the spline are not set.

        Notes
        -----
        - Surface meshes are useful for visualization, while volume meshes are
          typically used in simulations and finite element analysis.
        - For open splines, capping the ends (`cap_ends=True`) creates closed surfaces,
          which may be useful for some applications.
        - The Bishop frame is recommended for curves with inflection points or
          straight segments where the Frenet frame is undefined.
        - When radius is callable, the Bishop frame is recommend to avoid "drift" of the
          polar angle around the curve.

        Examples
        --------
        >>> import splinebox
        >>> import numpy as np

        Create spline:

        >>> spline = splinebox.Spline(M=4, basis_function=splinebox.B3(), closed=False)

        Set the control points with points in 3D space.

        >>> spline.control_points = np.array([[1.0, 1.0, 1.0],
        ...                                   [2.0, 2.0, 2.0],
        ...                                   [3.0, 3.0, 3.0],
        ...                                   [4.0, 4.0, 4.0],
        ...                                   [5.0, 5.0, 5.0],
        ...                                   [6.0, 6.0, 6.0]])

        Create a surface mesh with constant radius:

        >>> points, connectivity = spline.mesh(radius=0.5, step_t=0.1, step_angle=10, mesh_type="surface")

        The number of 3D point in the mesh depends on the steps in t and angle.

        >>> points.shape
        (1116, 3)

        The mesh consist of triangles all defined by three points.

        >>> connectivity.shape
        (2160, 3)

        The indices of the first triangle are:

        >>> connectivity[0]
        array([ 0, 36, 37])

        The corners of the first triangle are:

        >>> points[connectivity[0]]
        array([[2.204, 2.204, 1.592],
               [2.304, 2.304, 1.692],
               [2.362, 2.24 , 1.698]])

        Create a volume mesh with variable radius:

        >>> def radius_function(t, angle):
        ...     return 0.5 + 0.2 * np.sin(np.radians(angle))
        >>> points, connectivity = spline.mesh(radius=radius_function, mesh_type="volume")

        The points are still in 3D.

        >>> points.shape
        (2263, 3)

        The connectivity now defines tetrahedra with four points each.

        >>> connectivity.shape
        (6480, 4)
        """
        self._check_control_points()
        if self.ndim != 3:
            raise NotImplementedError("Meshes are only implemented for splines in 3D.")
        t = np.arange(0, self.M if self.closed else self.M - 1 + step_t, step_t)
        if radius is None or radius == 0:
            points = self(t)
            connectivity = np.stack((np.arange(len(points)), np.arange(len(points)) + 1), axis=-1)
            if self.closed:
                # Connect end to the beginning
                connectivity[-1, -1] = 0
            else:
                connectivity = connectivity[:-1]
        else:
            _radius = (lambda t, phi: np.full(t.shape, radius)) if not callable(radius) else radius

            phi = np.arange(0, 360, step_angle)

            if mesh_type == "surface":
                phiphi, tt = np.meshgrid(phi, t)
                tt = tt.flatten()
                phiphi = phiphi.flatten()
                centers = self(tt.flatten())
                rr = _radius(tt, phiphi)
                normals = self.normal(t, frame=frame, initial_vector=initial_vector)

                n_angles = len(phi)
                n_t = len(t)
                normals = (
                    np.repeat(normals[:, 0], n_angles, axis=0) * np.sin(np.deg2rad(phiphi))[:, np.newaxis]
                    + np.repeat(normals[:, 1], n_angles, axis=0) * np.cos(np.deg2rad(phiphi))[:, np.newaxis]
                )

                points = centers + rr[:, np.newaxis] * normals
                n_points = len(points)
                connectivity = self._surface_mesh_connectivity(self.closed, n_angles, n_t, n_points)
                if cap_ends and not self.closed:
                    points = np.concatenate((centers[0].reshape((1, -1)), points, centers[-1].reshape((1, -1))), axis=0)
                    start_connectivity = np.zeros((n_angles, 3), dtype=int)
                    start_connectivity[:, 1] = np.arange(1, n_angles + 1)
                    start_connectivity[:, 2] = np.roll(start_connectivity[:, 1], -1)
                    end_connectivity = np.zeros((n_angles, 3), dtype=int)
                    end_connectivity[:, 0] = n_points + 1
                    end_connectivity[:, 1] = np.arange(n_points, n_points - n_angles, -1)
                    end_connectivity[:, 2] = np.roll(end_connectivity[:, 1], -1)
                    connectivity = np.concatenate((start_connectivity, connectivity + 1, end_connectivity))

            elif mesh_type == "volume":
                phiphi, tt = np.meshgrid(phi, t)
                rr = _radius(tt, phiphi)
                # Add columns for the center points
                rr = np.hstack((np.zeros((rr.shape[0], 1)), rr))
                tt = np.hstack((tt[:, 0][:, np.newaxis], tt))
                phiphi = np.hstack((phiphi[:, 0][:, np.newaxis], phiphi))

                tt = tt.flatten()
                phiphi = phiphi.flatten()
                rr = rr.flatten()

                centers = self(tt.flatten())
                normals = self.normal(t, frame=frame, initial_vector=initial_vector)

                n_angles = len(phi)
                n_t = len(t)
                normals = (
                    np.repeat(normals[:, 0], n_angles + 1, axis=0) * np.sin(np.deg2rad(phiphi))[:, np.newaxis]
                    + np.repeat(normals[:, 1], n_angles + 1, axis=0) * np.cos(np.deg2rad(phiphi))[:, np.newaxis]
                )
                points = centers + rr[:, np.newaxis] * normals
                n_points = len(points)

                connectivity = self._volume_mesh_connectivity(self.closed, n_angles, n_t, n_points)

        return points, connectivity

    @staticmethod
    @numba.jit(nopython=True, nogil=True, cache=True)
    def _surface_mesh_connectivity(closed, n_angles, n_t, n_points):  # pragma: no cover
        if closed:
            connectivity = np.zeros((2 * n_angles * n_t, 3), dtype=numba.int64)
        else:
            connectivity = np.zeros((2 * n_angles * (n_t - 1), 3), dtype=numba.int64)
        face = 0
        for i in range(n_t if closed else n_t - 1):
            for j in range(n_angles):
                connectivity[face] = [
                    i * n_angles + j,
                    ((i + 1) * n_angles + j) % n_points,
                    ((i + 1) * n_angles + (j + 1) % n_angles) % n_points,
                ]
                face += 1
                connectivity[face] = [
                    i * n_angles + j,
                    ((i + 1) * n_angles + (j + 1) % n_angles) % n_points,
                    (i * n_angles + (j + 1) % n_angles) % n_points,
                ]
                face += 1
        return connectivity

    @staticmethod
    @numba.jit(nopython=True, nogil=True, cache=True)
    def _volume_mesh_connectivity(closed, n_angles, n_t, n_points):  # pragma: no cover
        if closed:
            connectivity = np.zeros((3 * n_angles * n_t, 4), dtype=numba.int64)
        else:
            connectivity = np.zeros((3 * n_angles * (n_t - 1), 4), dtype=numba.int64)
        vol = 0
        for i in range(n_t if closed else n_t - 1):
            for j in range(1, n_angles + 1):
                connectivity[vol] = [
                    i * (n_angles + 1) + j,
                    ((i + 1) * (n_angles + 1) + j) % n_points,
                    ((i + 1) * (n_angles + 1) + 1 + j % n_angles) % n_points,
                    (i + 1) * (n_angles + 1) % n_points,
                ]
                vol += 1
                connectivity[vol] = [
                    i * (n_angles + 1) + j,
                    ((i + 1) * (n_angles + 1) + 1 + j % n_angles) % n_points,
                    (i * (n_angles + 1) + 1 + j % n_angles) % n_points,
                    i * (n_angles + 1),
                ]
                vol += 1
                connectivity[vol] = [
                    i * (n_angles + 1) + j,
                    ((i + 1) * (n_angles + 1) + 1 + j % n_angles) % n_points,
                    (i + 1) * (n_angles + 1) % n_points,
                    i * (n_angles + 1),
                ]
                vol += 1
        return connectivity


class HermiteSpline(Spline):
    """
    Class for the construction of a Hermite spline.
    It inherits from :class:`splinebox.spline_curves.Spline`.
    Here, we only document the additional methods and attributes.
    For information on the inherited methods and attributes refere to the
    documentation of :class:`splinebox.spline_curves.Spline`.

    Parameters
    ----------
    M : int
        Number of control points.
    basis_function : :class:`splinebox.basis_functions.BasisFunction`
        The basis function used to construct the spline. The :class:`multigenerator <splinebox.basis_functions.BasisFunction>`
        attribute has to be true and the :func:`__call__ <splinebox.basis_functions.BasisFunction.__call__>` method has to return two values
        instead of one.
    closed : boolean
        Whether or not the spline is closed, i.e. the two ends are connected.
    """

    _coef_tangent_mismatch_msg = "It looks like control_points and tangents have different shapes."
    _no_tangents_msg = "This spline object doesn't have any tangents yet."

    def __init__(
        self, M, basis_function, closed=False, control_points=None, tangents=None, padding_function=padding_function
    ):
        super().__init__(M, basis_function, closed, control_points=control_points, padding_function=padding_function)
        self.tangents = tangents

    def _check_control_points_and_tangents(self):
        """
        Most methods require control points and tangents to be set before they
        can be used. This helper function checks if control pointa and tangents have been
        set.
        """
        self._check_control_points()
        if self.tangents is None:
            raise RuntimeError(self._no_tangents_msg)

    def __repr__(self):
        return f"splinebox.spline_curves.HermiteSpline(M={repr(self.M)}, basis_function={repr(self.basis_function)}, closed={repr(self.closed)}, control_points=np.{repr(self.control_points)}, tangents=np.{repr(self.tangents)})"

    def __eq__(self, other):
        return super().__eq__(other) and np.all(self.tangents == other.tangents)

    @property
    def tangents(self):
        """
        The tangents of this spline.
        """
        return self._tangents

    @tangents.setter
    def tangents(self, values):
        if values is not None:
            n = len(values)
            if self.closed and n != self.M:
                raise ValueError(
                    f"The number of tangents must match M for a closed spline. You provided {n} tangents for a spline with M={self.M}."
                )
            padded_M = self.M + 2 * self.pad
            if not self.closed and n != padded_M:
                raise ValueError(
                    f"Non-closed splines are padded at the ends, i.e. the effective number of tangents is M + 2 * (ceil(support/2) - 1). You provided {n} tangents for a spline with M={self.M} and a basis function with support={self.basis_function.support}, expected {padded_M}."
                )
        self._tangents = values

    @property
    def basis_function(self):
        return self._basis_function

    @basis_function.setter
    def basis_function(self, value):
        if not value.multigenerator:
            raise ValueError(
                "It looks like you are trying to use a single generator to build a multigenerator spline model."
            )
        self._basis_function = value

    def fit(self, points, arc_length_parameterization=False):
        if len(points) < 2 * (self.M + 2 * self.pad):
            raise RuntimeError(
                f"You provided too few points. For a unique solution you need to provide at least 2*({self.M}+{2 * self.pad}) points to match the number of control points and tangents (including padding). You provided {len(points)} points. Consider providing more points or reducing the number of knots M."
            )
        if len(points) < self.M:
            raise RuntimeError(
                "You provided fewer data points than your spline has knots. For the fit to have a unique solution you need to provide at least as many data points as your spline has knots. Consider adding more data or reducing the number of knots M."
            )
        if arc_length_parameterization:
            raise NotImplementedError
        else:
            t = np.linspace(0, self.M, len(points) + 1)[:-1] if self.closed else np.linspace(0, self.M - 1, len(points))
        tval = self._get_tval(t)
        basis_function_values = self.basis_function(tval, derivative=0)
        basis_function_values = np.concatenate([basis_function_values[..., 0], basis_function_values[..., 1]], axis=1)
        solution = np.linalg.lstsq(basis_function_values, points, rcond=None)[0]
        half = self.M if self.closed else self.M + 2 * self.pad
        self.control_points = solution[:half]
        self.tangents = solution[half:]

    def __call__(self, t, derivative=0):
        self._check_control_points_and_tangents()
        t, single_value = self._convert_to_array(t)

        tval = self._get_tval(t)
        basis_function_values = self.basis_function(tval, derivative=derivative)
        value = np.matmul(basis_function_values[..., 0], self.control_points) + np.matmul(
            basis_function_values[..., 1], self.tangents
        )
        if single_value:
            value = value[0]
        return value

    def scale(self, scaling_factor):
        self._check_control_points_and_tangents()
        Spline.scale(self, scaling_factor)
        self.tangents *= scaling_factor

    def rotate(self, rotation_matrix, centred=True):
        self._check_control_points_and_tangents()

        Spline.rotate(self, rotation_matrix, centred=centred)

        for k in range(len(self.tangents)):
            self.tangents[k] = np.matmul(rotation_matrix, self.tangents[k])

    def _to_dict(self, version):
        dictionary_representation = super()._to_dict(version)
        dictionary_representation["tangents"] = self.tangents.tolist()
        return dictionary_representation


def _prepared_dict_for_constructor(data):
    """
    Helper function that processes the dictionaries loaded from
    json files. It ensure all of the values are valid and prepares
    a dictionary that can be passed to the constructor using `**`.

    Parameters
    ----------
    data : dict
        The dictionary from the json file.
    """
    if not isinstance(data["version"], int):
        raise ValueError("version has to be an integer.")

    if not isinstance(data["M"], int):
        raise ValueError("M has to be an integer.")

    data["basis_function"] = splinebox.basis_functions.basis_function_from_name(data["basis_function"], M=data["M"])

    data["closed"] = str(data["closed"]).lower()
    true_strings = ["true", "1", "t", "y", "yes"]
    false_strings = ["false", "0", "f", "n", "no"]
    if data["closed"] not in true_strings and data["closed"] not in false_strings:
        raise ValueError(f"closed should be a string that can be interpreted as a boolean not {data['closed']}.")
    data["closed"] = data["closed"] in true_strings

    if "control_points" in data:
        data["control_points"] = np.array(data["control_points"])
    if "tangents" in data:
        data["tangents"] = np.array(data["tangents"])

    # The version of the json file is only required for parsing
    del data["version"]

    return data


def splines_to_json(path, splines, version=1):
    """
    Saves multiple splines in a single json file.

    Parameters
    ----------
    path : str or pathlib.Path
        The path where the json should be saved.
    splines : iterable
        For instance a list of :class:`splinebox.spline_curves.Spline`
        and :class:`splinebox.spline_curves.HermiteSpline` objects.
    version : int
        The version used to produce the json file.

    Examples
    --------
    Create two random splines...

    >>> spline1 = splinebox.Spline(M=5, basis_function=splinebox.B3(), closed=False)
    >>> spline1.control_points = np.random.rand(7, 3)
    >>> spline2 = splinebox.Spline(M=6, basis_function=splinebox.CatmullRom(), closed=True)
    >>> spline2.control_points = np.random.rand(6, 2)

    Next, we save them as a json file.

    >>> splinebox.splines_to_json("splines.json", [spline1, spline2])

    Then we can load them back into python.

    >>> loaded_splines = splinebox.splines_from_json("splines.json")
    >>> loaded_splines[0] == spline1
    True
    >>> loaded_splines[1] == spline2
    True
    """
    dicts = []

    for spline in splines:
        dicts.append(spline._to_dict(version))

    with open(path, "w") as f:
        json.dump(dicts, f, indent=2)


def splines_from_json(path):
    """
    Loads multiple splines from a json file generated using
    :func:`splinebox.spline_curves.splines_to_json`.

    Parameters
    ----------
    path : str or pathlib.Path
        Path to the json file.

    Returns
    -------
    splines : list
        A list of :class:`splinebox.spline_curves.Spline` and
        :class:`splinebox.spline_curves.HermiteSpline` objects.

    Examples
    --------
    Create two random splines...

    >>> spline1 = splinebox.Spline(M=5, basis_function=splinebox.B3(), closed=False)
    >>> spline1.control_points = np.random.rand(7, 3)
    >>> spline2 = splinebox.Spline(M=6, basis_function=splinebox.CatmullRom(), closed=True)
    >>> spline2.control_points = np.random.rand(6, 2)

    Next, we save them as a json file.

    >>> splinebox.splines_to_json("splines.json", [spline1, spline2])

    Then we can load them back into python.

    >>> loaded_splines = splinebox.splines_from_json("splines.json")
    >>> loaded_splines[0] == spline1
    True
    >>> loaded_splines[1] == spline2
    True
    """
    splines = []
    with open(path) as f:
        data = json.load(f)

    if isinstance(data, dict):
        # this is a json file of a single spline
        data = [data]

    for spline_data in data:
        spline_data = _prepared_dict_for_constructor(spline_data)

        if spline_data["basis_function"].multigenerator:
            # This is a basis function for a Hermite spline
            splines.append(HermiteSpline(**spline_data))
        else:
            splines.append(Spline(**spline_data))

    return splines<|MERGE_RESOLUTION|>--- conflicted
+++ resolved
@@ -6,6 +6,7 @@
 import copy
 import json
 import math
+import warnings
 
 import numba
 import numpy as np
@@ -1120,13 +1121,10 @@
             raise RuntimeError("A frame can only be computed for splines in 3D.")
 
         t, single_value = self._convert_to_array(t)
-<<<<<<< HEAD
 
         # Sort t and keep the indicies so the original order can be restored
         sort_indices = np.argsort(t)
         t = t[sort_indices]
-=======
->>>>>>> 29de31aa
 
         first_derivative = self(t, derivative=1)
 
@@ -1190,17 +1188,9 @@
                     )
         else:
             raise ValueError(f"Unkown method '{method}' for moving frame.")
-<<<<<<< HEAD
-
-        if single_value:
-            frame = frame[0]
-        else:
-            # Restore to the original order of t
-            frame = frame[np.argsort(sort_indices)]
-=======
-        if single_value:
-            frame = frame[0]
->>>>>>> 29de31aa
+
+        # Restore to the original order of t
+        frame = frame[0] if single_value else frame[np.argsort(sort_indices)]
         return frame
 
     def __call__(self, t, derivative=0):
@@ -1244,26 +1234,9 @@
         if single_value:
             value = value[0]
         return value
-<<<<<<< HEAD
 
     def _convert_to_array(self, t):
         """
-<<<<<<< HEAD
-=======
-        eval is deprecated use :meth:`splinebox.spline_curves.Spline.__call__` instead.
-        """
-        warnings.warn(
-            "`spline.eval(t)` is deprecated and will be removed in v1 use `spline(t)` instead.",
-            DeprecationWarning,
-            stacklevel=1,
-        )
-        return self(t, derivative=derivative)
-=======
->>>>>>> 29de31aa
-
-    def _convert_to_array(self, t):
-        """
->>>>>>> 8edaf1f (Add future warning about change in squeez policy for outputs. See issue 53.)
         Helper function that converts the a function input
         to an array. This allows functions to accept int and float
         values in addition to arrays.
